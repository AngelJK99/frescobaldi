--- conflicted
+++ resolved
@@ -61,11 +61,8 @@
 import externalchanges
 import browseriface
 import vcs
-<<<<<<< HEAD
 import file_import
-=======
 import manuscript
->>>>>>> 38093faa
 
 
 class MainWindow(QMainWindow):
